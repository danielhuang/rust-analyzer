[package]
name = "ide-db"
version = "0.0.0"
description = "TBD"
license = "MIT OR Apache-2.0"
edition = "2021"
rust-version = "1.57"

[lib]
doctest = false

[dependencies]
cov-mark = "2.0.0-pre.1"
tracing = "0.1.35"
rayon = "1.5.3"
fst = { version = "0.4.7", default-features = false }
rustc-hash = "1.1.0"
once_cell = "1.12.0"
either = "1.7.0"
itertools = "0.10.3"
arrayvec = "0.7.2"
<<<<<<< HEAD
cached = "0.33.0"
indexmap = "1.8.2"
=======
indexmap = "1.9.1"
>>>>>>> e1a8c0b1

stdx = { path = "../stdx", version = "0.0.0" }
parser = { path = "../parser", version = "0.0.0" }
syntax = { path = "../syntax", version = "0.0.0" }
text-edit = { path = "../text-edit", version = "0.0.0" }
base-db = { path = "../base-db", version = "0.0.0" }
profile = { path = "../profile", version = "0.0.0" }
# ide should depend only on the top-level `hir` package. if you need
# something from some `hir-xxx` subpackage, reexport the API via `hir`.
hir = { path = "../hir", version = "0.0.0" }
limit = { path = "../limit", version = "0.0.0" }

[dev-dependencies]
test-utils = { path = "../test-utils" }
sourcegen = { path = "../sourcegen" }
xshell = "0.2.2"
expect-test = "1.3.0"<|MERGE_RESOLUTION|>--- conflicted
+++ resolved
@@ -19,12 +19,8 @@
 either = "1.7.0"
 itertools = "0.10.3"
 arrayvec = "0.7.2"
-<<<<<<< HEAD
 cached = "0.33.0"
-indexmap = "1.8.2"
-=======
 indexmap = "1.9.1"
->>>>>>> e1a8c0b1
 
 stdx = { path = "../stdx", version = "0.0.0" }
 parser = { path = "../parser", version = "0.0.0" }
