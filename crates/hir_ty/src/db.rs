//! The home of `HirDatabase`, which is the Salsa database containing all the
//! type inference-related queries.

use std::sync::Arc;

use arrayvec::ArrayVec;
use base_db::{impl_intern_key, salsa, CrateId, Upcast};
use hir_def::{
    db::DefDatabase, expr::ExprId, BlockId, ConstId, ConstParamId, DefWithBodyId, FunctionId,
    GenericDefId, ImplId, LifetimeParamId, LocalFieldId, TypeOrConstParamId, VariantId,
};
use la_arena::ArenaMap;

use crate::{
    chalk_db,
    consteval::{ComputedExpr, ConstEvalError},
<<<<<<< HEAD
    infer::infer_query,
    method_resolution::{InherentImpls, TraitImpls},
    traits::{trait_solve_query, ChalkCache, ChalkCacheKey},
=======
    method_resolution::{InherentImpls, TraitImpls, TyFingerprint},
>>>>>>> 838cc9d3
    Binders, CallableDefId, FnDefId, GenericArg, ImplTraitId, InferenceResult, Interner, PolyFnSig,
    QuantifiedWhereClause, ReturnTypeImplTraits, TraitRef, Ty, TyDefId, ValueTyDefId,
};
use hir_expand::name::Name;

#[salsa::query_group(HirDatabaseStorage)]
pub trait HirDatabase: DefDatabase + Upcast<dyn DefDatabase> {
    #[salsa::invoke(infer_wait)]
    #[salsa::transparent]
    fn infer(&self, def: DefWithBodyId) -> Arc<InferenceResult>;

    #[salsa::invoke(crate::infer::infer_query)]
    fn infer_query(&self, def: DefWithBodyId) -> Arc<InferenceResult>;

    #[salsa::invoke(crate::lower::ty_query)]
    #[salsa::cycle(crate::lower::ty_recover)]
    fn ty(&self, def: TyDefId) -> Binders<Ty>;

    #[salsa::invoke(crate::lower::value_ty_query)]
    fn value_ty(&self, def: ValueTyDefId) -> Binders<Ty>;

    #[salsa::invoke(crate::lower::impl_self_ty_query)]
    #[salsa::cycle(crate::lower::impl_self_ty_recover)]
    fn impl_self_ty(&self, def: ImplId) -> Binders<Ty>;

    #[salsa::invoke(crate::lower::const_param_ty_query)]
    fn const_param_ty(&self, def: ConstParamId) -> Ty;

    #[salsa::invoke(crate::consteval::const_eval_query)]
    #[salsa::cycle(crate::consteval::const_eval_recover)]
    fn const_eval(&self, def: ConstId) -> Result<ComputedExpr, ConstEvalError>;

    #[salsa::invoke(crate::lower::impl_trait_query)]
    fn impl_trait(&self, def: ImplId) -> Option<Binders<TraitRef>>;

    #[salsa::invoke(crate::lower::field_types_query)]
    fn field_types(&self, var: VariantId) -> Arc<ArenaMap<LocalFieldId, Binders<Ty>>>;

    #[salsa::invoke(crate::callable_item_sig)]
    fn callable_item_signature(&self, def: CallableDefId) -> PolyFnSig;

    #[salsa::invoke(crate::lower::return_type_impl_traits)]
    fn return_type_impl_traits(
        &self,
        def: FunctionId,
    ) -> Option<Arc<Binders<ReturnTypeImplTraits>>>;

    #[salsa::invoke(crate::lower::generic_predicates_for_param_query)]
    #[salsa::cycle(crate::lower::generic_predicates_for_param_recover)]
    fn generic_predicates_for_param(
        &self,
        def: GenericDefId,
        param_id: TypeOrConstParamId,
        assoc_name: Option<Name>,
    ) -> Arc<[Binders<QuantifiedWhereClause>]>;

    #[salsa::invoke(crate::lower::generic_predicates_query)]
    fn generic_predicates(&self, def: GenericDefId) -> Arc<[Binders<QuantifiedWhereClause>]>;

    #[salsa::invoke(crate::lower::trait_environment_query)]
    fn trait_environment(&self, def: GenericDefId) -> Arc<crate::TraitEnvironment>;

    #[salsa::invoke(crate::lower::generic_defaults_query)]
    #[salsa::cycle(crate::lower::generic_defaults_recover)]
    fn generic_defaults(&self, def: GenericDefId) -> Arc<[Binders<GenericArg>]>;

    #[salsa::invoke(InherentImpls::inherent_impls_in_crate_query)]
    fn inherent_impls_in_crate(&self, krate: CrateId) -> Arc<InherentImpls>;

    #[salsa::invoke(InherentImpls::inherent_impls_in_block_query)]
    fn inherent_impls_in_block(&self, block: BlockId) -> Option<Arc<InherentImpls>>;

    /// Collects all crates in the dependency graph that have impls for the
    /// given fingerprint. This is only used for primitive types; for
    /// user-defined types we just look at the crate where the type is defined.
    #[salsa::invoke(crate::method_resolution::inherent_impl_crates_query)]
    fn inherent_impl_crates(&self, krate: CrateId, fp: TyFingerprint) -> ArrayVec<CrateId, 2>;

    #[salsa::invoke(TraitImpls::trait_impls_in_crate_query)]
    fn trait_impls_in_crate(&self, krate: CrateId) -> Arc<TraitImpls>;

    #[salsa::invoke(TraitImpls::trait_impls_in_block_query)]
    fn trait_impls_in_block(&self, krate: BlockId) -> Option<Arc<TraitImpls>>;

    #[salsa::invoke(TraitImpls::trait_impls_in_deps_query)]
    fn trait_impls_in_deps(&self, krate: CrateId) -> Arc<TraitImpls>;

    // Interned IDs for Chalk integration
    #[salsa::interned]
    fn intern_callable_def(&self, callable_def: CallableDefId) -> InternedCallableDefId;
    #[salsa::interned]
    fn intern_type_or_const_param_id(
        &self,
        param_id: TypeOrConstParamId,
    ) -> InternedTypeOrConstParamId;
    #[salsa::interned]
    fn intern_lifetime_param_id(&self, param_id: LifetimeParamId) -> InternedLifetimeParamId;
    #[salsa::interned]
    fn intern_impl_trait_id(&self, id: ImplTraitId) -> InternedOpaqueTyId;
    #[salsa::interned]
    fn intern_closure(&self, id: (DefWithBodyId, ExprId)) -> InternedClosureId;

    #[salsa::invoke(chalk_db::associated_ty_data_query)]
    fn associated_ty_data(&self, id: chalk_db::AssocTypeId) -> Arc<chalk_db::AssociatedTyDatum>;

    #[salsa::invoke(chalk_db::trait_datum_query)]
    fn trait_datum(&self, krate: CrateId, trait_id: chalk_db::TraitId)
        -> Arc<chalk_db::TraitDatum>;

    #[salsa::invoke(chalk_db::struct_datum_query)]
    fn struct_datum(
        &self,
        krate: CrateId,
        struct_id: chalk_db::AdtId,
    ) -> Arc<chalk_db::StructDatum>;

    #[salsa::invoke(chalk_db::impl_datum_query)]
    fn impl_datum(&self, krate: CrateId, impl_id: chalk_db::ImplId) -> Arc<chalk_db::ImplDatum>;

    #[salsa::invoke(chalk_db::fn_def_datum_query)]
    fn fn_def_datum(&self, krate: CrateId, fn_def_id: FnDefId) -> Arc<chalk_db::FnDefDatum>;

    #[salsa::invoke(chalk_db::fn_def_variance_query)]
    fn fn_def_variance(&self, fn_def_id: FnDefId) -> chalk_db::Variances;

    #[salsa::invoke(chalk_db::adt_variance_query)]
    fn adt_variance(&self, adt_id: chalk_db::AdtId) -> chalk_db::Variances;

    #[salsa::invoke(chalk_db::associated_ty_value_query)]
    fn associated_ty_value(
        &self,
        krate: CrateId,
        id: chalk_db::AssociatedTyValueId,
    ) -> Arc<chalk_db::AssociatedTyValue>;

    #[salsa::invoke(trait_solve_wait)]
    #[salsa::transparent]
    fn trait_solve(
        &self,
        krate: CrateId,
        goal: crate::Canonical<crate::InEnvironment<crate::Goal>>,
    ) -> Option<crate::Solution>;

    #[salsa::invoke(crate::traits::trait_solve_query)]
    fn trait_solve_query(
        &self,
        krate: CrateId,
        goal: crate::Canonical<crate::InEnvironment<crate::Goal>>,
    ) -> Option<crate::Solution>;

    #[salsa::invoke(chalk_db::program_clauses_for_chalk_env_query)]
    fn program_clauses_for_chalk_env(
        &self,
        krate: CrateId,
        env: chalk_ir::Environment<Interner>,
    ) -> chalk_ir::ProgramClauses<Interner>;

    #[salsa::invoke(crate::traits::chalk_cache)]
    fn chalk_cache(&self, cache_key: ChalkCacheKey) -> ChalkCache;
}

fn infer_wait(db: &dyn HirDatabase, def: DefWithBodyId) -> Arc<InferenceResult> {
    let _p = profile::span("infer:wait").detail(|| match def {
        DefWithBodyId::FunctionId(it) => db.function_data(it).name.to_string(),
        DefWithBodyId::StaticId(it) => db.static_data(it).name.clone().to_string(),
        DefWithBodyId::ConstId(it) => {
            db.const_data(it).name.clone().unwrap_or_else(Name::missing).to_string()
        }
    });
    db.infer_query(def)
}

fn trait_solve_wait(
    db: &dyn HirDatabase,
    krate: CrateId,
    goal: crate::Canonical<crate::InEnvironment<crate::Goal>>,
) -> Option<crate::Solution> {
    let _p = profile::span("trait_solve::wait");
    trait_solve_query(db, krate, goal)
}

#[test]
fn hir_database_is_object_safe() {
    fn _assert_object_safe(_: &dyn HirDatabase) {}
}

#[derive(Debug, Clone, Copy, PartialEq, Eq, Hash)]
pub struct InternedTypeOrConstParamId(salsa::InternId);
impl_intern_key!(InternedTypeOrConstParamId);

#[derive(Debug, Clone, Copy, PartialEq, Eq, Hash)]
pub struct InternedLifetimeParamId(salsa::InternId);
impl_intern_key!(InternedLifetimeParamId);

#[derive(Debug, Clone, Copy, PartialEq, Eq, Hash)]
pub struct InternedConstParamId(salsa::InternId);
impl_intern_key!(InternedConstParamId);

#[derive(Debug, Clone, Copy, PartialEq, Eq, Hash)]
pub struct InternedOpaqueTyId(salsa::InternId);
impl_intern_key!(InternedOpaqueTyId);

#[derive(Debug, Clone, Copy, PartialEq, Eq, Hash)]
pub struct InternedClosureId(salsa::InternId);
impl_intern_key!(InternedClosureId);

/// This exists just for Chalk, because Chalk just has a single `FnDefId` where
/// we have different IDs for struct and enum variant constructors.
#[derive(Debug, Clone, Copy, PartialEq, Eq, Hash, Ord, PartialOrd)]
pub struct InternedCallableDefId(salsa::InternId);
impl_intern_key!(InternedCallableDefId);<|MERGE_RESOLUTION|>--- conflicted
+++ resolved
@@ -14,13 +14,9 @@
 use crate::{
     chalk_db,
     consteval::{ComputedExpr, ConstEvalError},
-<<<<<<< HEAD
     infer::infer_query,
-    method_resolution::{InherentImpls, TraitImpls},
+    method_resolution::{InherentImpls, TraitImpls, TyFingerprint},
     traits::{trait_solve_query, ChalkCache, ChalkCacheKey},
-=======
-    method_resolution::{InherentImpls, TraitImpls, TyFingerprint},
->>>>>>> 838cc9d3
     Binders, CallableDefId, FnDefId, GenericArg, ImplTraitId, InferenceResult, Interner, PolyFnSig,
     QuantifiedWhereClause, ReturnTypeImplTraits, TraitRef, Ty, TyDefId, ValueTyDefId,
 };
