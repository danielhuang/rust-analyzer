--- conflicted
+++ resolved
@@ -148,11 +148,7 @@
         };
         let position =
             FilePosition { file_id, offset: TextSize::try_from(completion_offset).unwrap() };
-<<<<<<< HEAD
-        test(analysis, config, position);
-=======
         analysis.completions(&config, position, None).unwrap();
->>>>>>> 66a84212
     }
 
     let completion_offset = {
@@ -189,11 +185,7 @@
         };
         let position =
             FilePosition { file_id, offset: TextSize::try_from(completion_offset).unwrap() };
-<<<<<<< HEAD
-        test(analysis, config, position);
-=======
         analysis.completions(&config, position, None).unwrap();
->>>>>>> 66a84212
     }
 }
 
