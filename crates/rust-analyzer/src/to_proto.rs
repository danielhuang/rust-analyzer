//! Conversion of rust-analyzer specific types to lsp_types equivalents.
use ra_db::{FileId, FileRange};
use ra_ide::{
    Assist, CompletionItem, CompletionItemKind, Documentation, FileSystemEdit, Fold, FoldKind,
    FunctionSignature, Highlight, HighlightModifier, HighlightTag, HighlightedRange, Indel,
    InlayHint, InlayKind, InsertTextFormat, LineIndex, NavigationTarget, ReferenceAccess,
    ResolvedAssist, Runnable, RunnableKind, Severity, SourceChange, SourceFileEdit, TextEdit,
};
use ra_syntax::{SyntaxKind, TextRange, TextSize};
use ra_vfs::LineEndings;

use crate::{
    cargo_target_spec::CargoTargetSpec, global_state::GlobalStateSnapshot, lsp_ext,
    semantic_tokens, Result,
};

pub(crate) fn position(line_index: &LineIndex, offset: TextSize) -> lsp_types::Position {
    let line_col = line_index.line_col(offset);
    let line = u64::from(line_col.line);
    let character = u64::from(line_col.col_utf16);
    lsp_types::Position::new(line, character)
}

pub(crate) fn range(line_index: &LineIndex, range: TextRange) -> lsp_types::Range {
    let start = position(line_index, range.start());
    let end = position(line_index, range.end());
    lsp_types::Range::new(start, end)
}

pub(crate) fn symbol_kind(syntax_kind: SyntaxKind) -> lsp_types::SymbolKind {
    match syntax_kind {
        SyntaxKind::FN_DEF => lsp_types::SymbolKind::Function,
        SyntaxKind::STRUCT_DEF => lsp_types::SymbolKind::Struct,
        SyntaxKind::ENUM_DEF => lsp_types::SymbolKind::Enum,
        SyntaxKind::ENUM_VARIANT => lsp_types::SymbolKind::EnumMember,
        SyntaxKind::TRAIT_DEF => lsp_types::SymbolKind::Interface,
        SyntaxKind::MACRO_CALL => lsp_types::SymbolKind::Function,
        SyntaxKind::MODULE => lsp_types::SymbolKind::Module,
        SyntaxKind::TYPE_ALIAS_DEF => lsp_types::SymbolKind::TypeParameter,
        SyntaxKind::RECORD_FIELD_DEF => lsp_types::SymbolKind::Field,
        SyntaxKind::STATIC_DEF => lsp_types::SymbolKind::Constant,
        SyntaxKind::CONST_DEF => lsp_types::SymbolKind::Constant,
        SyntaxKind::IMPL_DEF => lsp_types::SymbolKind::Object,
        _ => lsp_types::SymbolKind::Variable,
    }
}

pub(crate) fn document_highlight_kind(
    reference_access: ReferenceAccess,
) -> lsp_types::DocumentHighlightKind {
    match reference_access {
        ReferenceAccess::Read => lsp_types::DocumentHighlightKind::Read,
        ReferenceAccess::Write => lsp_types::DocumentHighlightKind::Write,
    }
}

pub(crate) fn diagnostic_severity(severity: Severity) -> lsp_types::DiagnosticSeverity {
    match severity {
        Severity::Error => lsp_types::DiagnosticSeverity::Error,
        Severity::WeakWarning => lsp_types::DiagnosticSeverity::Hint,
    }
}

pub(crate) fn documentation(documentation: Documentation) -> lsp_types::Documentation {
    let value = crate::markdown::format_docs(documentation.as_str());
    let markup_content = lsp_types::MarkupContent { kind: lsp_types::MarkupKind::Markdown, value };
    lsp_types::Documentation::MarkupContent(markup_content)
}

pub(crate) fn insert_text_format(
    insert_text_format: InsertTextFormat,
) -> lsp_types::InsertTextFormat {
    match insert_text_format {
        InsertTextFormat::Snippet => lsp_types::InsertTextFormat::Snippet,
        InsertTextFormat::PlainText => lsp_types::InsertTextFormat::PlainText,
    }
}

pub(crate) fn completion_item_kind(
    completion_item_kind: CompletionItemKind,
) -> lsp_types::CompletionItemKind {
    match completion_item_kind {
        CompletionItemKind::Keyword => lsp_types::CompletionItemKind::Keyword,
        CompletionItemKind::Snippet => lsp_types::CompletionItemKind::Snippet,
        CompletionItemKind::Module => lsp_types::CompletionItemKind::Module,
        CompletionItemKind::Function => lsp_types::CompletionItemKind::Function,
        CompletionItemKind::Struct => lsp_types::CompletionItemKind::Struct,
        CompletionItemKind::Enum => lsp_types::CompletionItemKind::Enum,
        CompletionItemKind::EnumVariant => lsp_types::CompletionItemKind::EnumMember,
        CompletionItemKind::BuiltinType => lsp_types::CompletionItemKind::Struct,
        CompletionItemKind::Binding => lsp_types::CompletionItemKind::Variable,
        CompletionItemKind::Field => lsp_types::CompletionItemKind::Field,
        CompletionItemKind::Trait => lsp_types::CompletionItemKind::Interface,
        CompletionItemKind::TypeAlias => lsp_types::CompletionItemKind::Struct,
        CompletionItemKind::Const => lsp_types::CompletionItemKind::Constant,
        CompletionItemKind::Static => lsp_types::CompletionItemKind::Value,
        CompletionItemKind::Method => lsp_types::CompletionItemKind::Method,
        CompletionItemKind::TypeParam => lsp_types::CompletionItemKind::TypeParameter,
        CompletionItemKind::Macro => lsp_types::CompletionItemKind::Method,
        CompletionItemKind::Attribute => lsp_types::CompletionItemKind::EnumMember,
    }
}

pub(crate) fn text_edit(
    line_index: &LineIndex,
    line_endings: LineEndings,
    indel: Indel,
) -> lsp_types::TextEdit {
    let range = range(line_index, indel.delete);
    let new_text = match line_endings {
        LineEndings::Unix => indel.insert,
        LineEndings::Dos => indel.insert.replace('\n', "\r\n"),
    };
    lsp_types::TextEdit { range, new_text }
}

pub(crate) fn snippet_text_edit(
    line_index: &LineIndex,
    line_endings: LineEndings,
    is_snippet: bool,
    indel: Indel,
) -> lsp_ext::SnippetTextEdit {
    let text_edit = text_edit(line_index, line_endings, indel);
    let insert_text_format =
        if is_snippet { Some(lsp_types::InsertTextFormat::Snippet) } else { None };
    lsp_ext::SnippetTextEdit {
        range: text_edit.range,
        new_text: text_edit.new_text,
        insert_text_format,
    }
}

pub(crate) fn text_edit_vec(
    line_index: &LineIndex,
    line_endings: LineEndings,
    text_edit: TextEdit,
) -> Vec<lsp_types::TextEdit> {
    text_edit.into_iter().map(|indel| self::text_edit(line_index, line_endings, indel)).collect()
}

pub(crate) fn snippet_text_edit_vec(
    line_index: &LineIndex,
    line_endings: LineEndings,
    is_snippet: bool,
    text_edit: TextEdit,
) -> Vec<lsp_ext::SnippetTextEdit> {
    text_edit
        .into_iter()
        .map(|indel| self::snippet_text_edit(line_index, line_endings, is_snippet, indel))
        .collect()
}

pub(crate) fn completion_item(
    line_index: &LineIndex,
    line_endings: LineEndings,
    completion_item: CompletionItem,
) -> lsp_types::CompletionItem {
    let mut additional_text_edits = Vec::new();
    let mut text_edit = None;
    // LSP does not allow arbitrary edits in completion, so we have to do a
    // non-trivial mapping here.
    let source_range = completion_item.source_range();
    for indel in completion_item.text_edit().iter() {
        if indel.delete.contains_range(source_range) {
            text_edit = Some(if indel.delete == source_range {
                self::text_edit(line_index, line_endings, indel.clone())
            } else {
                assert!(source_range.end() == indel.delete.end());
                let range1 = TextRange::new(indel.delete.start(), source_range.start());
                let range2 = source_range;
                let indel1 = Indel::replace(range1, String::new());
                let indel2 = Indel::replace(range2, indel.insert.clone());
                additional_text_edits.push(self::text_edit(line_index, line_endings, indel1));
                self::text_edit(line_index, line_endings, indel2)
            })
        } else {
            assert!(source_range.intersect(indel.delete).is_none());
            let text_edit = self::text_edit(line_index, line_endings, indel.clone());
            additional_text_edits.push(text_edit);
        }
    }
    let text_edit = text_edit.unwrap();

    let mut res = lsp_types::CompletionItem {
        label: completion_item.label().to_string(),
        detail: completion_item.detail().map(|it| it.to_string()),
        filter_text: Some(completion_item.lookup().to_string()),
        kind: completion_item.kind().map(completion_item_kind),
        text_edit: Some(text_edit.into()),
        additional_text_edits: Some(additional_text_edits),
        documentation: completion_item.documentation().map(documentation),
        deprecated: Some(completion_item.deprecated()),
        ..Default::default()
    };

    if completion_item.score().is_some() {
        res.preselect = Some(true);
        // HACK: sort preselect items first
        res.sort_text = Some(format!(" {}", completion_item.label()));
    }

    if completion_item.deprecated() {
        res.tags = Some(vec![lsp_types::CompletionItemTag::Deprecated])
    }

    if completion_item.trigger_call_info() {
        res.command = Some(lsp_types::Command {
            title: "triggerParameterHints".into(),
            command: "editor.action.triggerParameterHints".into(),
            arguments: None,
        });
    }

    res.insert_text_format = Some(insert_text_format(completion_item.insert_text_format()));

    res
}

pub(crate) fn signature_information(
    signature: FunctionSignature,
    concise: bool,
) -> lsp_types::SignatureInformation {
    let (label, documentation, params) = if concise {
        let mut params = signature.parameters;
        if signature.has_self_param {
            params.remove(0);
        }
        (params.join(", "), None, params)
    } else {
        (signature.to_string(), signature.doc.map(documentation), signature.parameters)
    };

    let parameters: Vec<lsp_types::ParameterInformation> = params
        .into_iter()
        .map(|param| lsp_types::ParameterInformation {
            label: lsp_types::ParameterLabel::Simple(param),
            documentation: None,
        })
        .collect();

    lsp_types::SignatureInformation { label, documentation, parameters: Some(parameters) }
}

pub(crate) fn inlay_int(line_index: &LineIndex, inlay_hint: InlayHint) -> lsp_ext::InlayHint {
    lsp_ext::InlayHint {
        label: inlay_hint.label.to_string(),
        range: range(line_index, inlay_hint.range),
        kind: match inlay_hint.kind {
            InlayKind::ParameterHint => lsp_ext::InlayKind::ParameterHint,
            InlayKind::TypeHint => lsp_ext::InlayKind::TypeHint,
            InlayKind::ChainingHint => lsp_ext::InlayKind::ChainingHint,
        },
    }
}

pub(crate) fn semantic_tokens(
    text: &str,
    line_index: &LineIndex,
    highlights: Vec<HighlightedRange>,
) -> lsp_types::SemanticTokens {
    let mut builder = semantic_tokens::SemanticTokensBuilder::default();

    for highlight_range in highlights {
        let (type_, mods) = semantic_token_type_and_modifiers(highlight_range.highlight);
        let token_index = semantic_tokens::type_index(type_);
        let modifier_bitset = mods.0;

        for mut text_range in line_index.lines(highlight_range.range) {
            if text[text_range].ends_with('\n') {
                text_range =
                    TextRange::new(text_range.start(), text_range.end() - TextSize::of('\n'));
            }
            let range = range(&line_index, text_range);
            builder.push(range, token_index, modifier_bitset);
        }
    }

    builder.build()
}

fn semantic_token_type_and_modifiers(
    highlight: Highlight,
) -> (lsp_types::SemanticTokenType, semantic_tokens::ModifierSet) {
    let mut mods = semantic_tokens::ModifierSet::default();
    let type_ = match highlight.tag {
        HighlightTag::Struct => lsp_types::SemanticTokenType::STRUCT,
        HighlightTag::Enum => lsp_types::SemanticTokenType::ENUM,
        HighlightTag::Union => semantic_tokens::UNION,
        HighlightTag::TypeAlias => semantic_tokens::TYPE_ALIAS,
        HighlightTag::Trait => lsp_types::SemanticTokenType::INTERFACE,
        HighlightTag::BuiltinType => semantic_tokens::BUILTIN_TYPE,
        HighlightTag::SelfKeyword => semantic_tokens::SELF_KEYWORD,
        HighlightTag::SelfType => lsp_types::SemanticTokenType::TYPE,
        HighlightTag::Field => lsp_types::SemanticTokenType::PROPERTY,
        HighlightTag::Function => lsp_types::SemanticTokenType::FUNCTION,
        HighlightTag::Module => lsp_types::SemanticTokenType::NAMESPACE,
        HighlightTag::Constant => {
            mods |= semantic_tokens::CONSTANT;
            mods |= lsp_types::SemanticTokenModifier::STATIC;
            lsp_types::SemanticTokenType::VARIABLE
        }
        HighlightTag::Static => {
            mods |= lsp_types::SemanticTokenModifier::STATIC;
            lsp_types::SemanticTokenType::VARIABLE
        }
        HighlightTag::EnumVariant => semantic_tokens::ENUM_MEMBER,
        HighlightTag::Macro => lsp_types::SemanticTokenType::MACRO,
        HighlightTag::Local => lsp_types::SemanticTokenType::VARIABLE,
        HighlightTag::TypeParam => lsp_types::SemanticTokenType::TYPE_PARAMETER,
        HighlightTag::Lifetime => semantic_tokens::LIFETIME,
        HighlightTag::ByteLiteral | HighlightTag::NumericLiteral => {
            lsp_types::SemanticTokenType::NUMBER
        }
        HighlightTag::BoolLiteral => semantic_tokens::BOOLEAN,
        HighlightTag::CharLiteral | HighlightTag::StringLiteral => {
            lsp_types::SemanticTokenType::STRING
        }
        HighlightTag::Comment => lsp_types::SemanticTokenType::COMMENT,
        HighlightTag::Attribute => semantic_tokens::ATTRIBUTE,
        HighlightTag::Keyword => lsp_types::SemanticTokenType::KEYWORD,
        HighlightTag::UnresolvedReference => semantic_tokens::UNRESOLVED_REFERENCE,
        HighlightTag::FormatSpecifier => semantic_tokens::FORMAT_SPECIFIER,
        HighlightTag::Operator => lsp_types::SemanticTokenType::OPERATOR,
    };

    for modifier in highlight.modifiers.iter() {
        let modifier = match modifier {
            HighlightModifier::Attribute => semantic_tokens::ATTRIBUTE_MODIFIER,
            HighlightModifier::Definition => lsp_types::SemanticTokenModifier::DECLARATION,
            HighlightModifier::ControlFlow => semantic_tokens::CONTROL_FLOW,
            HighlightModifier::Mutable => semantic_tokens::MUTABLE,
            HighlightModifier::Unsafe => semantic_tokens::UNSAFE,
        };
        mods |= modifier;
    }

    (type_, mods)
}

pub(crate) fn folding_range(
    text: &str,
    line_index: &LineIndex,
    line_folding_only: bool,
    fold: Fold,
) -> lsp_types::FoldingRange {
    let kind = match fold.kind {
        FoldKind::Comment => Some(lsp_types::FoldingRangeKind::Comment),
        FoldKind::Imports => Some(lsp_types::FoldingRangeKind::Imports),
        FoldKind::Mods | FoldKind::Block => None,
    };

    let range = range(line_index, fold.range);

    if line_folding_only {
        // Clients with line_folding_only == true (such as VSCode) will fold the whole end line
        // even if it contains text not in the folding range. To prevent that we exclude
        // range.end.line from the folding region if there is more text after range.end
        // on the same line.
        let has_more_text_on_end_line = text[TextRange::new(fold.range.end(), TextSize::of(text))]
            .chars()
            .take_while(|it| *it != '\n')
            .any(|it| !it.is_whitespace());

        let end_line = if has_more_text_on_end_line {
            range.end.line.saturating_sub(1)
        } else {
            range.end.line
        };

        lsp_types::FoldingRange {
            start_line: range.start.line,
            start_character: None,
            end_line,
            end_character: None,
            kind,
        }
    } else {
        lsp_types::FoldingRange {
            start_line: range.start.line,
            start_character: Some(range.start.character),
            end_line: range.end.line,
            end_character: Some(range.end.character),
            kind,
        }
    }
}

pub(crate) fn url(snap: &GlobalStateSnapshot, file_id: FileId) -> Result<lsp_types::Url> {
    snap.file_id_to_uri(file_id)
}

pub(crate) fn versioned_text_document_identifier(
    snap: &GlobalStateSnapshot,
    file_id: FileId,
    version: Option<i64>,
) -> Result<lsp_types::VersionedTextDocumentIdentifier> {
    let res = lsp_types::VersionedTextDocumentIdentifier { uri: url(snap, file_id)?, version };
    Ok(res)
}

pub(crate) fn location(
    snap: &GlobalStateSnapshot,
    frange: FileRange,
) -> Result<lsp_types::Location> {
    let url = url(snap, frange.file_id)?;
    let line_index = snap.analysis().file_line_index(frange.file_id)?;
    let range = range(&line_index, frange.range);
    let loc = lsp_types::Location::new(url, range);
    Ok(loc)
}

pub(crate) fn location_link(
    snap: &GlobalStateSnapshot,
    src: Option<FileRange>,
    target: NavigationTarget,
) -> Result<lsp_types::LocationLink> {
    let origin_selection_range = match src {
        Some(src) => {
            let line_index = snap.analysis().file_line_index(src.file_id)?;
            let range = range(&line_index, src.range);
            Some(range)
        }
        None => None,
    };
    let (target_uri, target_range, target_selection_range) = location_info(snap, target)?;
    let res = lsp_types::LocationLink {
        origin_selection_range,
        target_uri,
        target_range,
        target_selection_range,
    };
    Ok(res)
}

fn location_info(
    snap: &GlobalStateSnapshot,
    target: NavigationTarget,
) -> Result<(lsp_types::Url, lsp_types::Range, lsp_types::Range)> {
    let line_index = snap.analysis().file_line_index(target.file_id())?;

    let target_uri = url(snap, target.file_id())?;
    let target_range = range(&line_index, target.full_range());
    let target_selection_range =
        target.focus_range().map(|it| range(&line_index, it)).unwrap_or(target_range);
    Ok((target_uri, target_range, target_selection_range))
}

pub(crate) fn goto_definition_response(
    snap: &GlobalStateSnapshot,
    src: Option<FileRange>,
    targets: Vec<NavigationTarget>,
) -> Result<lsp_types::GotoDefinitionResponse> {
    if snap.config.client_caps.location_link {
        let links = targets
            .into_iter()
            .map(|nav| location_link(snap, src, nav))
            .collect::<Result<Vec<_>>>()?;
        Ok(links.into())
    } else {
        let locations = targets
            .into_iter()
            .map(|nav| {
                location(
                    snap,
                    FileRange {
                        file_id: nav.file_id(),
                        range: nav.focus_range().unwrap_or(nav.range()),
                    },
                )
            })
            .collect::<Result<Vec<_>>>()?;
        Ok(locations.into())
    }
}

pub(crate) fn snippet_text_document_edit(
    snap: &GlobalStateSnapshot,
    is_snippet: bool,
    source_file_edit: SourceFileEdit,
) -> Result<lsp_ext::SnippetTextDocumentEdit> {
    let text_document = versioned_text_document_identifier(snap, source_file_edit.file_id, None)?;
    let line_index = snap.analysis().file_line_index(source_file_edit.file_id)?;
    let line_endings = snap.file_line_endings(source_file_edit.file_id);
    let edits = source_file_edit
        .edit
        .into_iter()
        .map(|it| snippet_text_edit(&line_index, line_endings, is_snippet, it))
        .collect();
    Ok(lsp_ext::SnippetTextDocumentEdit { text_document, edits })
}

pub(crate) fn resource_op(
    snap: &GlobalStateSnapshot,
    file_system_edit: FileSystemEdit,
) -> Result<lsp_types::ResourceOp> {
    let res = match file_system_edit {
        FileSystemEdit::CreateFile { source_root, path } => {
            let uri = snap.path_to_uri(source_root, &path)?;
            lsp_types::ResourceOp::Create(lsp_types::CreateFile { uri, options: None })
        }
        FileSystemEdit::MoveFile { src, dst_source_root, dst_path } => {
            let old_uri = snap.file_id_to_uri(src)?;
            let new_uri = snap.path_to_uri(dst_source_root, &dst_path)?;
            lsp_types::ResourceOp::Rename(lsp_types::RenameFile { old_uri, new_uri, options: None })
        }
    };
    Ok(res)
}

pub(crate) fn snippet_workspace_edit(
    snap: &GlobalStateSnapshot,
    source_change: SourceChange,
) -> Result<lsp_ext::SnippetWorkspaceEdit> {
    let mut document_changes: Vec<lsp_ext::SnippetDocumentChangeOperation> = Vec::new();
    for op in source_change.file_system_edits {
        let op = resource_op(&snap, op)?;
        document_changes.push(lsp_ext::SnippetDocumentChangeOperation::Op(op));
    }
    for edit in source_change.source_file_edits {
        let edit = snippet_text_document_edit(&snap, source_change.is_snippet, edit)?;
        document_changes.push(lsp_ext::SnippetDocumentChangeOperation::Edit(edit));
    }
    let workspace_edit =
        lsp_ext::SnippetWorkspaceEdit { changes: None, document_changes: Some(document_changes) };
    Ok(workspace_edit)
}

pub(crate) fn workspace_edit(
    snap: &GlobalStateSnapshot,
    source_change: SourceChange,
) -> Result<lsp_types::WorkspaceEdit> {
    assert!(!source_change.is_snippet);
    snippet_workspace_edit(snap, source_change).map(|it| it.into())
}

impl From<lsp_ext::SnippetWorkspaceEdit> for lsp_types::WorkspaceEdit {
    fn from(snippet_workspace_edit: lsp_ext::SnippetWorkspaceEdit) -> lsp_types::WorkspaceEdit {
        lsp_types::WorkspaceEdit {
            changes: None,
            document_changes: snippet_workspace_edit.document_changes.map(|changes| {
                lsp_types::DocumentChanges::Operations(
                    changes
                        .into_iter()
                        .map(|change| match change {
                            lsp_ext::SnippetDocumentChangeOperation::Op(op) => {
                                lsp_types::DocumentChangeOperation::Op(op)
                            }
                            lsp_ext::SnippetDocumentChangeOperation::Edit(edit) => {
                                lsp_types::DocumentChangeOperation::Edit(
                                    lsp_types::TextDocumentEdit {
                                        text_document: edit.text_document,
                                        edits: edit
                                            .edits
                                            .into_iter()
                                            .map(|edit| lsp_types::TextEdit {
                                                range: edit.range,
                                                new_text: edit.new_text,
                                            })
                                            .collect(),
                                    },
                                )
                            }
                        })
                        .collect(),
                )
            }),
        }
    }
}

pub fn call_hierarchy_item(
    snap: &GlobalStateSnapshot,
    target: NavigationTarget,
) -> Result<lsp_types::CallHierarchyItem> {
    let name = target.name().to_string();
    let detail = target.description().map(|it| it.to_string());
    let kind = symbol_kind(target.kind());
    let (uri, range, selection_range) = location_info(snap, target)?;
    Ok(lsp_types::CallHierarchyItem { name, kind, tags: None, detail, uri, range, selection_range })
}

#[cfg(test)]
mod tests {
    use test_utils::extract_ranges;

    use super::*;

    #[test]
    fn conv_fold_line_folding_only_fixup() {
        let text = r#"<fold>mod a;
mod b;
mod c;</fold>

fn main() <fold>{
    if cond <fold>{
        a::do_a();
    }</fold> else <fold>{
        b::do_b();
    }</fold>
}</fold>"#;

        let (ranges, text) = extract_ranges(text, "fold");
        assert_eq!(ranges.len(), 4);
        let folds = vec![
            Fold { range: ranges[0], kind: FoldKind::Mods },
            Fold { range: ranges[1], kind: FoldKind::Block },
            Fold { range: ranges[2], kind: FoldKind::Block },
            Fold { range: ranges[3], kind: FoldKind::Block },
        ];

        let line_index = LineIndex::new(&text);
        let converted: Vec<lsp_types::FoldingRange> =
            folds.into_iter().map(|it| folding_range(&text, &line_index, true, it)).collect();

        let expected_lines = [(0, 2), (4, 10), (5, 6), (7, 9)];
        assert_eq!(converted.len(), expected_lines.len());
        for (folding_range, (start_line, end_line)) in converted.iter().zip(expected_lines.iter()) {
            assert_eq!(folding_range.start_line, *start_line);
            assert_eq!(folding_range.start_character, None);
            assert_eq!(folding_range.end_line, *end_line);
            assert_eq!(folding_range.end_character, None);
        }
    }
}

<<<<<<< HEAD
pub(crate) fn unresolved_code_action(
    world: &WorldSnapshot,
    assist: Assist,
    index: usize,
) -> Result<lsp_ext::CodeAction> {
    let res = lsp_ext::CodeAction {
        title: assist.label,
        id: Some(format!("{}:{}", assist.id.0.to_owned(), index.to_string())),
        group: assist.group.filter(|_| world.config.client_caps.code_action_group).map(|gr| gr.0),
        kind: Some(String::new()),
        edit: None,
=======
pub(crate) fn code_action(
    snap: &GlobalStateSnapshot,
    assist: Assist,
) -> Result<lsp_ext::CodeAction> {
    let res = lsp_ext::CodeAction {
        title: assist.label,
        group: if snap.config.client_caps.code_action_group { assist.group_label } else { None },
        kind: Some(String::new()),
        edit: Some(snippet_workspace_edit(snap, assist.source_change)?),
>>>>>>> 794f6da8
        command: None,
    };
    Ok(res)
}

pub(crate) fn resolved_code_action(
    world: &WorldSnapshot,
    assist: ResolvedAssist,
) -> Result<lsp_ext::CodeAction> {
    let change = assist.source_change;
    unresolved_code_action(world, assist.assist, 0).and_then(|it| {
        Ok(lsp_ext::CodeAction {
            id: None,
            edit: Some(snippet_workspace_edit(world, change)?),
            ..it
        })
    })
}

pub(crate) fn runnable(
    snap: &GlobalStateSnapshot,
    file_id: FileId,
    runnable: Runnable,
) -> Result<lsp_ext::Runnable> {
    let spec = CargoTargetSpec::for_file(snap, file_id)?;
    let target = spec.as_ref().map(|s| s.target.clone());
    let (cargo_args, executable_args) =
        CargoTargetSpec::runnable_args(spec, &runnable.kind, &runnable.cfg_exprs)?;
    let label = match &runnable.kind {
        RunnableKind::Test { test_id, .. } => format!("test {}", test_id),
        RunnableKind::TestMod { path } => format!("test-mod {}", path),
        RunnableKind::Bench { test_id } => format!("bench {}", test_id),
        RunnableKind::DocTest { test_id, .. } => format!("doctest {}", test_id),
        RunnableKind::Bin => {
            target.map_or_else(|| "run binary".to_string(), |t| format!("run {}", t))
        }
    };
    let location = location_link(snap, None, runnable.nav)?;

    Ok(lsp_ext::Runnable {
        label,
        location: Some(location),
        kind: lsp_ext::RunnableKind::Cargo,
        args: lsp_ext::CargoRunnable {
            workspace_root: snap.workspace_root_for(file_id).map(|root| root.to_owned()),
            cargo_args,
            executable_args,
        },
    })
}<|MERGE_RESOLUTION|>--- conflicted
+++ resolved
@@ -623,43 +623,31 @@
     }
 }
 
-<<<<<<< HEAD
 pub(crate) fn unresolved_code_action(
-    world: &WorldSnapshot,
+    snap: &GlobalStateSnapshot,
     assist: Assist,
     index: usize,
 ) -> Result<lsp_ext::CodeAction> {
     let res = lsp_ext::CodeAction {
         title: assist.label,
         id: Some(format!("{}:{}", assist.id.0.to_owned(), index.to_string())),
-        group: assist.group.filter(|_| world.config.client_caps.code_action_group).map(|gr| gr.0),
+        group: assist.group.filter(|_| snap.config.client_caps.code_action_group).map(|gr| gr.0),
         kind: Some(String::new()),
         edit: None,
-=======
-pub(crate) fn code_action(
-    snap: &GlobalStateSnapshot,
-    assist: Assist,
-) -> Result<lsp_ext::CodeAction> {
-    let res = lsp_ext::CodeAction {
-        title: assist.label,
-        group: if snap.config.client_caps.code_action_group { assist.group_label } else { None },
-        kind: Some(String::new()),
-        edit: Some(snippet_workspace_edit(snap, assist.source_change)?),
->>>>>>> 794f6da8
         command: None,
     };
     Ok(res)
 }
 
 pub(crate) fn resolved_code_action(
-    world: &WorldSnapshot,
+    snap: &GlobalStateSnapshot,
     assist: ResolvedAssist,
 ) -> Result<lsp_ext::CodeAction> {
     let change = assist.source_change;
-    unresolved_code_action(world, assist.assist, 0).and_then(|it| {
+    unresolved_code_action(snap, assist.assist, 0).and_then(|it| {
         Ok(lsp_ext::CodeAction {
             id: None,
-            edit: Some(snippet_workspace_edit(world, change)?),
+            edit: Some(snippet_workspace_edit(snap, change)?),
             ..it
         })
     })
