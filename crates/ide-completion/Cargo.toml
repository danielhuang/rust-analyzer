[package]
name = "ide-completion"
version = "0.0.0"
description = "TBD"
license = "MIT OR Apache-2.0"
edition = "2021"
rust-version = "1.57"

[lib]
doctest = false

[dependencies]
cov-mark = "2.0.0-pre.1"
itertools = "0.10.5"

<<<<<<< HEAD
once_cell = "1.12.0"
rayon = "1.5.0"
smallvec = "1.9.0"
=======
once_cell = "1.15.0"
smallvec = "1.10.0"
>>>>>>> 43fb9563

stdx = { path = "../stdx", version = "0.0.0" }
syntax = { path = "../syntax", version = "0.0.0" }
text-edit = { path = "../text-edit", version = "0.0.0" }
base-db = { path = "../base-db", version = "0.0.0" }
ide-db = { path = "../ide-db", version = "0.0.0" }
profile = { path = "../profile", version = "0.0.0" }

# completions crate should depend only on the top-level `hir` package. if you need
# something from some `hir-xxx` subpackage, reexport the API via `hir`.
hir = { path = "../hir", version = "0.0.0" }

[dev-dependencies]
expect-test = "1.4.0"

test-utils = { path = "../test-utils" }<|MERGE_RESOLUTION|>--- conflicted
+++ resolved
@@ -13,14 +13,9 @@
 cov-mark = "2.0.0-pre.1"
 itertools = "0.10.5"
 
-<<<<<<< HEAD
-once_cell = "1.12.0"
 rayon = "1.5.0"
-smallvec = "1.9.0"
-=======
 once_cell = "1.15.0"
 smallvec = "1.10.0"
->>>>>>> 43fb9563
 
 stdx = { path = "../stdx", version = "0.0.0" }
 syntax = { path = "../syntax", version = "0.0.0" }
