--- conflicted
+++ resolved
@@ -363,17 +363,6 @@
     if matches!(token_kind, T![.] | T![::]) {
         String::new()
     } else {
-<<<<<<< HEAD
-        let fuzzy_name_length = fuzzy_name.len();
-        let mut assets_for_path = ImportAssets::for_fuzzy_path(
-            current_module,
-            ctx.path_qual().cloned(),
-            fuzzy_name,
-            &ctx.sema,
-            ctx.token.parent()?,
-        )?;
-        Some(assets_for_path)
-=======
         ctx.token.to_string()
     }
 }
@@ -394,7 +383,6 @@
     if fuzzy_name_length < 3 {
         cov_mark::hit!(flyimport_exact_on_short_path);
         assets_for_path.path_fuzzy_name_to_exact(false);
->>>>>>> b0102bd4
     }
     Some(assets_for_path)
 }
